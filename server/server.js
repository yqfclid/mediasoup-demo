#!/usr/bin/env node

process.title = 'mediasoup-demo-server';
process.env.DEBUG = process.env.DEBUG || '*INFO* *WARN* *ERROR*';

const config = require('./config');

/* eslint-disable no-console */
console.log('process.env.DEBUG:', process.env.DEBUG);
console.log('config.js:\n%s', JSON.stringify(config, null, '  '));
/* eslint-enable no-console */

const fs = require('fs');
const https = require('https');
const url = require('url');
const protoo = require('protoo-server');
const mediasoup = require('mediasoup');
const express = require('express');
const bodyParser = require('body-parser');
const { AwaitQueue } = require('awaitqueue');
const Logger = require('./lib/Logger');
const Room = require('./lib/Room');
const interactiveServer = require('./lib/interactiveServer');
const interactiveClient = require('./lib/interactiveClient');
const { PipeTransport } = require('mediasoup/lib/PipeTransport');
const http = require("http");

const logger = new Logger();

// Async queue to manage rooms.
// @type {AwaitQueue}
const queue = new AwaitQueue();

// Map of Room instances indexed by roomId.
// @type {Map<Number, Room>}
const rooms = new Map();

// HTTPS server.
// @type {https.Server}
let httpsServer;

// Express application.
// @type {Function}
let expressApp;

// Protoo WebSocket server.
// @type {protoo.WebSocketServer}
let protooWebSocketServer;

// mediasoup Workers.
// @type {Array<mediasoup.Worker>}
const mediasoupWorkers = [];

// Index of next mediasoup Worker to use.
// @type {Number}
let nextMediasoupWorkerIdx = 0;

run();

async function run()
{
	// Open the interactive server.
	await interactiveServer();

	// Open the interactive client.
	if (process.env.INTERACTIVE === 'true' || process.env.INTERACTIVE === '1')
		await interactiveClient();

	// Run a mediasoup Worker.
	await runMediasoupWorkers();

	// Create Express app.
	await createExpressApp();

	// Run HTTPS server.
	await runHttpsServer();

	// Run a protoo WebSocketServer.
	await runProtooWebSocketServer();

<<<<<<< HEAD
	await runHttpServer();
	await runHttpServer2();
=======
	//await runHttpServer();
	 await runHttpServer2();
>>>>>>> badd9aad

	// Log rooms status every X seconds.
	setInterval(() =>
	{
		for (const room of rooms.values())
		{
			room.logStatus();
		}
	}, 120000);
}

/**
 * Launch as many mediasoup Workers as given in the configuration file.
 */
async function runMediasoupWorkers()
{
	const { numWorkers } = config.mediasoup;

	logger.info('running %d mediasoup Workers...', numWorkers);

	for (let i = 0; i < numWorkers; ++i)
	{
		const worker = await mediasoup.createWorker(
			{
				logLevel   : config.mediasoup.workerSettings.logLevel,
				logTags    : config.mediasoup.workerSettings.logTags,
				rtcMinPort : Number(config.mediasoup.workerSettings.rtcMinPort),
				rtcMaxPort : Number(config.mediasoup.workerSettings.rtcMaxPort)
			});

		worker.on('died', () =>
		{
			logger.error(
				'mediasoup Worker died, exiting  in 2 seconds... [pid:%d]', worker.pid);

			setTimeout(() => process.exit(1), 2000);
		});

		mediasoupWorkers.push(worker);

		// Log worker resource usage every X seconds.
		setInterval(async () =>
		{
			const usage = await worker.getResourceUsage();

			logger.info('mediasoup Worker resource usage [pid:%d]: %o', worker.pid, usage);
		}, 120000);
	}
}

/**
 * Create an Express based API server to manage Broadcaster requests.
 */
async function createExpressApp()
{
	logger.info('creating Express app...');

	expressApp = express();

	expressApp.use(bodyParser.json());

	/**
	 * For every API request, verify that the roomId in the path matches and
	 * existing room.
	 */
	expressApp.param(
		'roomId', (req, res, next, roomId) =>
		{
			// The room must exist for all API requests.
			if (!rooms.has(roomId))
			{
				const error = new Error(`room with id "${roomId}" not found`);

				error.status = 404;
				throw error;
			}

			req.room = rooms.get(roomId);

			next();
		});

	/**
	 * API GET resource that returns the mediasoup Router RTP capabilities of
	 * the room.
	 */
	expressApp.get(
		'/rooms/:roomId', (req, res) =>
		{
			const data = req.room.getRouterRtpCapabilities();

			res.status(200).json(data);
		});

	/**
	 * POST API to create a Broadcaster.
	 */
	expressApp.post(
		'/rooms/:roomId/broadcasters', async (req, res, next) =>
		{
			const {
				id,
				displayName,
				device,
				rtpCapabilities
			} = req.body;

			try
			{
				const data = await req.room.createBroadcaster(
					{
						id,
						displayName,
						device,
						rtpCapabilities
					});

				res.status(200).json(data);
			}
			catch (error)
			{
				next(error);
			}
		});

	/**
	 * DELETE API to delete a Broadcaster.
	 */
	expressApp.delete(
		'/rooms/:roomId/broadcasters/:broadcasterId', (req, res) =>
		{
			const { broadcasterId } = req.params;

			req.room.deleteBroadcaster({ broadcasterId });

			res.status(200).send('broadcaster deleted');
		});

	/**
	 * POST API to create a mediasoup Transport associated to a Broadcaster.
	 * It can be a PlainTransport or a WebRtcTransport depending on the
	 * type parameters in the body. There are also additional parameters for
	 * PlainTransport.
	 */
	expressApp.post(
		'/rooms/:roomId/broadcasters/:broadcasterId/transports',
		async (req, res, next) =>
		{
			const { broadcasterId } = req.params;
			const { type, rtcpMux, comedia, sctpCapabilities } = req.body;

			try
			{
				const data = await req.room.createBroadcasterTransport(
					{
						broadcasterId,
						type,
						rtcpMux,
						comedia, 
						sctpCapabilities
					});

				res.status(200).json(data);
			}
			catch (error)
			{
				next(error);
			}
		});

	/**
	 * POST API to connect a Transport belonging to a Broadcaster. Not needed
	 * for PlainTransport if it was created with comedia option set to true.
	 */
	expressApp.post(
		'/rooms/:roomId/broadcasters/:broadcasterId/transports/:transportId/connect',
		async (req, res, next) =>
		{
			const { broadcasterId, transportId } = req.params;
			const { dtlsParameters } = req.body;

			try
			{
				const data = await req.room.connectBroadcasterTransport(
					{
						broadcasterId,
						transportId,
						dtlsParameters
					});

				res.status(200).json(data);
			}
			catch (error)
			{
				next(error);
			}
		});

	/**
	 * POST API to create a mediasoup Producer associated to a Broadcaster.
	 * The exact Transport in which the Producer must be created is signaled in
	 * the URL path. Body parameters include kind and rtpParameters of the
	 * Producer.
	 */
	expressApp.post(
		'/rooms/:roomId/broadcasters/:broadcasterId/transports/:transportId/producers',
		async (req, res, next) =>
		{
			const { broadcasterId, transportId } = req.params;
			const { kind, rtpParameters } = req.body;

			try
			{
				const data = await req.room.createBroadcasterProducer(
					{
						broadcasterId,
						transportId,
						kind,
						rtpParameters
					});

				res.status(200).json(data);
			}
			catch (error)
			{
				next(error);
			}
		});

	/**
	 * POST API to create a mediasoup Consumer associated to a Broadcaster.
	 * The exact Transport in which the Consumer must be created is signaled in
	 * the URL path. Query parameters must include the desired producerId to
	 * consume.
	 */
	expressApp.post(
		'/rooms/:roomId/broadcasters/:broadcasterId/transports/:transportId/consume',
		async (req, res, next) =>
		{
			const { broadcasterId, transportId } = req.params;
			const { producerId } = req.query;

			try
			{
				const data = await req.room.createBroadcasterConsumer(
					{
						broadcasterId,
						transportId,
						producerId
					});

				res.status(200).json(data);
			}
			catch (error)
			{
				next(error);
			}
		});

	/**
	 * POST API to create a mediasoup DataConsumer associated to a Broadcaster.
	 * The exact Transport in which the DataConsumer must be created is signaled in
	 * the URL path. Query body must include the desired producerId to
	 * consume.
	 */
	expressApp.post(
		'/rooms/:roomId/broadcasters/:broadcasterId/transports/:transportId/consume/data',
		async (req, res, next) =>
		{
			const { broadcasterId, transportId } = req.params;
			const { dataProducerId } = req.body;

			try
			{
				const data = await req.room.createBroadcasterDataConsumer(
					{
						broadcasterId,
						transportId,
						dataProducerId
					});

				res.status(200).json(data);
			}
			catch (error)
			{
				next(error);
			}
		});
	
	/**
	 * POST API to create a mediasoup DataProducer associated to a Broadcaster.
	 * The exact Transport in which the DataProducer must be created is signaled in
	 */
	expressApp.post(
		'/rooms/:roomId/broadcasters/:broadcasterId/transports/:transportId/produce/data',
		async (req, res, next) =>
		{
			const { broadcasterId, transportId } = req.params;
			const { label, protocol, sctpStreamParameters, appData } = req.body;

			try
			{
				const data = await req.room.createBroadcasterDataProducer(
					{
						broadcasterId,
						transportId,
						label,
						protocol,
						sctpStreamParameters,
						appData
					});

				res.status(200).json(data);
			}
			catch (error)
			{
				next(error);
			}
		});

	/**
	 * Error handler.
	 */
	expressApp.use(
		(error, req, res, next) =>
		{
			if (error)
			{
				logger.warn('Express app %s', String(error));

				error.status = error.status || (error.name === 'TypeError' ? 400 : 500);

				res.statusMessage = error.message;
				res.status(error.status).send(String(error));
			}
			else
			{
				next();
			}
		});
}

/**
 * Create a Node.js HTTPS server. It listens in the IP and port given in the
 * configuration file and reuses the Express application as request listener.
 */
async function runHttpsServer()
{
	logger.info('running an HTTPS server...');

	// HTTPS server for the protoo WebSocket server.
	const tls =
	{
		cert : fs.readFileSync(config.https.tls.cert),
		key  : fs.readFileSync(config.https.tls.key)
	};

	httpsServer = https.createServer(tls, expressApp);

	await new Promise((resolve) =>
	{
		httpsServer.listen(
			Number(config.https.listenPort), config.https.listenIp, resolve);
	});
}

/**
 * Create a protoo WebSocketServer to allow WebSocket connections from browsers.
 */
async function runProtooWebSocketServer()
{
	logger.info('running protoo WebSocketServer...');

	// Create the protoo WebSocket server.
	protooWebSocketServer = new protoo.WebSocketServer(httpsServer,
		{
			maxReceivedFrameSize     : 960000, // 960 KBytes.
			maxReceivedMessageSize   : 960000,
			fragmentOutgoingMessages : true,
			fragmentationThreshold   : 960000
		});

	// Handle connections from clients.
	protooWebSocketServer.on('connectionrequest', (info, accept, reject) =>
	{
		// The client indicates the roomId and peerId in the URL query.
		const u = url.parse(info.request.url, true);
		const roomId = u.query['roomId'];
		const peerId = u.query['peerId'];

		if (!roomId || !peerId)
		{
			reject(400, 'Connection request without roomId and/or peerId');

			return;
		}

		logger.info(
			'protoo connection request [roomId:%s, peerId:%s, address:%s, origin:%s]',
			roomId, peerId, info.socket.remoteAddress, info.origin);

		// Serialize this code into the queue to avoid that two peers connecting at
		// the same time with the same roomId create two separate rooms with same
		// roomId.
		queue.push(async () =>
		{
			const room = await getOrCreateRoom({ roomId });

			// Accept the protoo WebSocket connection.
			const protooWebSocketTransport = accept();

			room.handleProtooConnection({ peerId, protooWebSocketTransport });
		})
			.catch((error) =>
			{
				logger.error('room creation or room joining failed:%o', error);

				reject(error);
			});
	});
}

/**
 * Get next mediasoup Worker.
 */
function getMediasoupWorker()
{
	const worker = mediasoupWorkers[nextMediasoupWorkerIdx];

	if (++nextMediasoupWorkerIdx === mediasoupWorkers.length)
		nextMediasoupWorkerIdx = 0;

	return worker;
}

/**
 * Get a Room instance (or create one if it does not exist).
 */
async function getOrCreateRoom({ roomId })
{
	let room = rooms.get(roomId);

	// If the Room does not exist create a new one.
	if (!room)
	{
		logger.info('creating a new Room [roomId:%s]', roomId);

		const mediasoupWorker = getMediasoupWorker();

		room = await Room.create({ mediasoupWorker, roomId });

		rooms.set(roomId, room);
		room.on('close', () => rooms.delete(roomId));
	}

	return room;
}

async function runHttpServer(){
	const httpServer = http.createServer();
	httpServer.on("request", async function(req, res) {
		const u = url.parse(req.url, true);
		const remotePort = u.query['pipeport'];
		if(u.pathname === "/createpipe1"){
			let room = rooms.get("123456");
			let port = await room.createpipe1();
			logger.info("port %s", port);
			res.end(port.toString());
		}
		if(u.pathname === "/startconnect1"){
			let room = rooms.get("123456");
			logger.info("DDDDDD %s", room._consumePipe);
			await room.startconnect1(remotePort)
			res.end("ok");
		}
		if(u.pathname === "/stat"){
			let room = rooms.get("123456");
			room.pipe1stat()
			res.end("ok");
		}
		if(u.pathname === "/consume"){
			let room = rooms.get("123456");
			let ret = await room.startconsume()
			res.end(ret);
		}
	});
	await new Promise((resolve) =>
	{
		httpServer.listen(5001, "127.0.0.1", resolve);
	});
}


async function runHttpServer2(){
	const httpServer = http.createServer();
	httpServer.on("request", async function(req, res) {
		let data = "";
		req.on('data', chunk => {
        	data += chunk;  // 将接收到的数据暂时保存起来
    	})
	    req.on('end', async () => {
	    	logger.info("TTT %s", data);
			const u = url.parse(req.url, true);
			const remotePort = u.query['pipeport'];
			if(u.pathname === "/createpipe2"){
				let room = rooms.get("123456");
				let port = await room.createpipe2();
				logger.info("port %s", port);
				res.end(port + "");
			}
			if(u.pathname === "/startconnect2"){
				let room = rooms.get("123456");
				await room.startconnect2(remotePort);
				res.end("ok");
			}
			if(u.pathname === "/produce"){
				let room = rooms.get("123456");
				await room.startproduce(data);
				res.end("ok");
			}
	    })
	});
	await new Promise((resolve) =>
	{
		httpServer.listen(5002, "127.0.0.1", resolve);
	});
}<|MERGE_RESOLUTION|>--- conflicted
+++ resolved
@@ -78,13 +78,8 @@
 	// Run a protoo WebSocketServer.
 	await runProtooWebSocketServer();
 
-<<<<<<< HEAD
 	await runHttpServer();
 	await runHttpServer2();
-=======
-	//await runHttpServer();
-	 await runHttpServer2();
->>>>>>> badd9aad
 
 	// Log rooms status every X seconds.
 	setInterval(() =>
